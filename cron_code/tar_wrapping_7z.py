#!/usr/bin/env python3

"""
USES SYS.ARGV[] to receive path to item for TAR.
Complete TAR wrapping using Python3 tarfile
on folder or file supplied in tar watch folder.
Compare TAR contents to original using MD5 hash.

Steps:
1. Assess if item supplied is folder or file
   Ensure the filename matches CID item record
2. Initiate TAR wrapping with zero compression
3. Generate MD5 dict for original folder
4. Generate MD5 dict for internals of TAR
5. Compare to ensure identical:
   Yes. Output MD5 to manifest and add into TAR file
        Delete the source file/folder
        Update details to local log / CID item record.
        Move TAR file to autoingest. Update all logs.
   No. Delete faulty TAR.
       Output warning to Local log and leave file
       for retry at later date.
       Move TAR file to failures folder for retry
6. Clean up source folder if successful
7. Update logs

2025
"""

import datetime
import hashlib
import json
import logging
import os
import shutil
import sys
import tempfile
import time

# import tarfile
import py7zr

if not len(sys.argv) >= 2:
    sys.exit("Exiting. Supplied path argument is missing.")
if not os.path.exists(sys.argv[1]):
    sys.exit(f"Exiting. Supplied path does not exist: {sys.argv[1]}")

# Global pathsL
LOCAL_PATH = sys.argv[1]
AUTO_TAR = LOCAL_PATH.split("7zip")[0]
TAR_FAIL = os.path.join(LOCAL_PATH, "failures/")
COMPLETED = os.path.join(LOCAL_PATH, "completed/")
CHECKSUM = os.path.join(LOCAL_PATH, "checksum_manifests/")
LOCAL_LOG = os.environ["LOG_PATH"]
# if "/mnt/bp_nas" in LOCAL_PATH:
#     parent_path = LOCAL_PATH.split("tar_preservation")[0]
# else:
parent_path = LOCAL_PATH.split("/automation")[0]
LOG = os.path.join(LOCAL_LOG, "tar_wrapping_7zip_checksum.log")
CID_API = os.environ["CID_API4"]

# Logging config
LOGGER = logging.getLogger(f"tar_wrapping_checksum_{LOCAL_PATH.replace('/', '_')}")
hdlr = logging.FileHandler(LOG)
formatter = logging.Formatter("%(asctime)s\t%(levelname)s\t%(message)s")
hdlr.setFormatter(formatter)
LOGGER.addHandler(hdlr)
LOGGER.setLevel(logging.INFO)


# run validation if tar path is valid,
def tar_item(fpath):
    """
    Make tar path from supplied filepath
    Use tarfile to create TAR
    """
    split_path = os.path.split(fpath)
    print(split_path)
    tfile = f"{split_path[1]}.tar"
    tar_path = os.path.join(split_path[0], tfile)
    print(f"the tar path isss: {tar_path}")
    if os.path.exists(tar_path):
        print(f"tar already exists in {tar_path}")
        LOGGER.warning("tar_item(): FILE ALREADY EXISTS %s", tar_path)
        return None

    try:
        with py7zr.SevenZipFile(
            tar_path, mode="w", filters=[{"id": py7zr.FILTER_COPY}]
        ) as z:
            z.writeall(fpath, arcname=f"{split_path[1]}")
        return tar_path

    except py7zr.exceptions.CrcError as crc:
        print("checksum mismatch incoming")
        LOGGER.warning("Tar path: %s: checksum mismatch error!!!", tar_path)
        return None

    except Exception as exc:
        print("error with tar wrapping")
        LOGGER.warning("tar_item(): ERROR WITH TAR WRAP %s", exc)
        return None


def get_checksum(fpath):
    """
    Using file path, generate file checksum
    return as list with filename
    """
    data = {}
    pth, file = os.path.split(fpath)
    if file in ["ASSETMAP", "VOLINDEX", "ASSETMAP.xml", "VOLINDEX.xml"]:
        folder_prefix = os.path.basename(pth)
        file = f"{folder_prefix}_{file}"
    hash_md5 = hashlib.md5()
    with open(fpath, "rb") as f:
        for chunk in iter(lambda: f.read(65536), b""):
            hash_md5.update(chunk)
            data[fpath] = hash_md5.hexdigest()
        f.close()
    return data


def quick_integrity_test(archive_path):
    """
    Quick integrity test without extracting files
    Only uses py7zr's built-in test method
    """
    errors = []
<<<<<<< HEAD
    
    try:
        with py7zr.SevenZipFile(archive_path, mode="r") as archive:
            # Use built-in test - this checks CRCs without full extraction
            test_result = archive.test()
            if not test_result:
                errors.append("Archive integrity test failed")
                return False, errors
            
            # Get file count for reporting
            file_list = archive.list()
            print(f"✓ Archive integrity verified for {len(file_list)} files")
            
            return True, errors
            
=======
    file_count = 0

    try:
        with py7zr.SevenZipFile(archive_path, mode="r") as archive:
            # Just try to list files
            archive_files = archive.list()
            file_count = len(archive_files)
            print(f"✓ Archive can be opened and contains {file_count} files")

            return True, file_count, errors

>>>>>>> f4f69162
    except py7zr.Bad7zFile as e:
        errors.append(f"Corrupted 7z file: {e}")
    except py7zr.exceptions.CrcError as e:
        errors.append(f"CRC check failed: {e}")
    except Exception as e:
<<<<<<< HEAD
        errors.append(f"Error during test: {e}")
    
    return False, errors
=======
        errors.append(f"Error opening archive: {e}")

    return False, file_count, errors
>>>>>>> f4f69162


def make_manifest(tar_path, md5_dct):
    """
    Output md5 to JSON file format and add to TAR file
    """
    md5_path = f"{tar_path}_manifest.md5"

    try:
        with open(md5_path, "w+") as json_file:
            json_file.write(json.dumps(md5_dct, indent=4))
            json_file.close()
    except Exception as exc:
        LOGGER.warning("make_manifest(): FAILED to create JSON %s", exc)

    if os.path.exists(md5_path):
        return md5_path


def get_valid_folder_and_files(fullpath):
    skip_folder = {"completed", "failures", "checksum_manifests"}

    valid_folder_and_file = []

    for dirpath, dirname, files in os.walk(fullpath):
        dirname = [d for d in dirname if d.lower() not in skip_folder]
        for dirs in dirname:
            valid_folder_and_file.append(os.path.join(dirpath, dirs))

        for file in files:
            full_file_path = os.path.join(dirpath, file)
            if os.path.isfile(full_file_path) and not file.endswith(
                (
                    ".dpx",
                    ".DPX",
                    ".tif",
                    ".TIF",
                    ".tiff",
                    ".TIFF",
                    ".jp2",
                    ".j2k",
                    ".jpf",
                    ".jpm",
                    ".jpg2",
                    ".j2c",
                    ".jpc",
                    ".jpx",
                    ".mj2",
                    ".log",
                    ".tar",
                    ".md5",
                )
            ):
                valid_folder_and_file.append(full_file_path)
        return valid_folder_and_file


def main():
    """
    Receive SYS.ARGV and check path exists or is file/folder
    Generate checksums for all folder contents/single file
    TAR Wrap, then make checksum for inside of TAR contents
    Compare checksum manifests, if match add into TAR and close.
    Delete original file, move TAR to completed folder.
    """

    if len(sys.argv) != 2:
        LOGGER.warning("SCRIPT EXIT: Error with shell script input:\n %s", sys.argv)
        sys.exit()

    fullpath = sys.argv[1]
    file_folder_list = get_valid_folder_and_files(fullpath)

    if not os.path.exists(fullpath):
        sys.exit("Supplied path does not exists. Please try again.")

    if fullpath.endswith(".md5"):
        sys.exit("Supplied path is MD5. Skipping.")

    for tar_file in file_folder_list:
        log = []
        log.append(f"==== New path for TAR wrap: {tar_file} ====")
        LOGGER.info(
            "==== TAR Wrapping Check script start ==============================="
        )
        LOGGER.info("Path received for TAR wrap using Python3 py7zr: %s", tar_file)
        tar_source = os.path.basename(tar_file)
        print(tar_file)
        if os.path.isdir(tar_file):
            print(f"It's a folder: {tar_file}")
            log.append("Supplied path for TAR wrap is directory")
            LOGGER.info("Supplied path for TAR wrap is directory")
        else:
            print(f"It's a file: {tar_file}")
            log.append("Supplied path for TAR wrap is a file.")
            LOGGER.info("Supplied path for TAR wrap is a file.")

        log.append("Beginning TAR wrap now...")
        tar_path = tar_item(tar_file)
        ## do validationnnnn hereeeeee!!!!!
        valid_checks, errors = quick_integrity_test(tar_path)
        if not valid_checks:
            log.append(f"Integrity test failed for TAR file: {tar_path}")
            LOGGER.warning("Integrity test failed for TAR file: %s", tar_path)
            for err in errors:
                log.append(f"Error: {err}")
                LOGGER.error("Error during integrity test: %s", err)

            # Move the faulty TAR to failures folder
            shutil.move(tar_path, os.path.join(TAR_FAIL, f"{tar_source}.tar"))
            for item in log:
                local_logs(LOCAL_PATH, item)
            sys.exit(f"EXIT: Integrity test failed for {tar_file}")

        ### if tar_path is None, then we have a problem
        if not tar_path:
            log.append("TAR WRAP FAILED. SCRIPT EXITING!")
            LOGGER.warning("TAR wrap failed for file: %s", tar_file)
            for item in log:
                local_logs(LOCAL_PATH, item)
            error_mssg1 = f"TAR wrap failed for folder {tar_source}. No TAR file found:\n\t{tar_path}"
            error_mssg2 = "if the TAR wrap has failed for an inexplicable reason"
            error_log(
                os.path.join(TAR_FAIL, f"{tar_source}_errors.log"),
                error_mssg1,
                error_mssg2,
            )
            shutil.move(tar_path, os.path.join(TAR_FAIL, f"{tar_source}.tar"))
            for item in log:
                local_logs(LOCAL_PATH, item)
            sys.exit(f"EXIT: TAR wrap failed for {tar_file}")

        if os.path.isfile(tar_path):
            whole_md5 = md5_hash(tar_path)
            if whole_md5:
                log.append(f"Whole TAR MD5 checksum for TAR file: {whole_md5}")
                LOGGER.info("Whole TAR MD5 checksum for TAR file: %s", whole_md5)
            else:
                LOGGER.warning("Failed to retrieve whole TAR MD5 sum")

            # Get complete size of file following TAR wrap
            file_stats = os.stat(tar_path)
            file_size = file_stats.st_size
            log.append(f"File size is {file_size} bytes")
            LOGGER.info("File size is %s bytes.", file_size)

            try:
                LOGGER.info("Moving sequence to completed/: %s", tar_file)
                shutil.move(tar_file, COMPLETED)
            except Exception as err:
                LOGGER.warning(
                    "Source folder failed to move to completed/ path:\n%s", err
                )

        log.append(f"==== Log actions complete: {tar_file} ====")
        log.append(
            "==== TAR Wrapping Check script END ================================="
        )
        # Write all log items in block
        for item in log:
            local_logs(LOCAL_PATH, item)

        LOGGER.info(
            "==== TAR Wrapping Check script END ================================="
        )


def md5_hash(tar_file):
    """
    Make whole file TAR MD5 checksum
    """
    try:
        hash_md5 = hashlib.md5()
        with open(tar_file, "rb") as fname:
            for chunk in iter(lambda: fname.read(65536), b""):
                hash_md5.update(chunk)
        return hash_md5.hexdigest()

    except Exception as err:
        print(err)
        return None


def local_logs(fpth, data):
    """
    Output local log data for team
    to monitor TAR wrap process
    """
    local_log = os.path.join(fpth, "tar_wrapping_7zip_checksum.log")
    timestamp = str(datetime.datetime.now())

    if not os.path.isfile(local_log):
        with open(local_log, "x") as log:
            log.close()

    with open(local_log, "a") as log:
        log.write(f"{timestamp[0:19]} - {data}\n")
        log.close()


def error_log(fpath, message, kandc):
    """
    If needed, write error log
    for incomplete sequences.
    """
    ts = datetime.datetime.now().strftime("%Y-%m-%d %H:%M:%S")
    if not kandc:
        with open(fpath, "a+") as log:
            log.write(f"tar_wrapping {ts}: {message}.\n\n")
            log.close()
    else:
        with open(fpath, "a+") as log:
            log.write(f"tar_wrapping {ts}: {message}.\n")
            log.write(
                f"- Please contact the Knowledge and Collections Developer {kandc}.\n\n"
            )
            log.close()


if __name__ == "__main__":
    start_time = time.time()
    main()
    end_time = time.time()
    print(f"time it took to run the code: {end_time-start_time}")<|MERGE_RESOLUTION|>--- conflicted
+++ resolved
@@ -127,23 +127,6 @@
     Only uses py7zr's built-in test method
     """
     errors = []
-<<<<<<< HEAD
-    
-    try:
-        with py7zr.SevenZipFile(archive_path, mode="r") as archive:
-            # Use built-in test - this checks CRCs without full extraction
-            test_result = archive.test()
-            if not test_result:
-                errors.append("Archive integrity test failed")
-                return False, errors
-            
-            # Get file count for reporting
-            file_list = archive.list()
-            print(f"✓ Archive integrity verified for {len(file_list)} files")
-            
-            return True, errors
-            
-=======
     file_count = 0
 
     try:
@@ -155,21 +138,14 @@
 
             return True, file_count, errors
 
->>>>>>> f4f69162
     except py7zr.Bad7zFile as e:
         errors.append(f"Corrupted 7z file: {e}")
     except py7zr.exceptions.CrcError as e:
         errors.append(f"CRC check failed: {e}")
     except Exception as e:
-<<<<<<< HEAD
-        errors.append(f"Error during test: {e}")
-    
-    return False, errors
-=======
         errors.append(f"Error opening archive: {e}")
 
     return False, file_count, errors
->>>>>>> f4f69162
 
 
 def make_manifest(tar_path, md5_dct):
