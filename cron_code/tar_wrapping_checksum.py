#!/usr/bin/env python3

"""
USES SYS.ARGV[] to receive path to item for TAR.
Complete TAR wrapping using Python3 tarfile
on folder or file supplied in tar watch folder.
Compare TAR contents to original using MD5 hash.

Steps:
1. Assess if item supplied is folder or file
   Ensure the filename matches CID item record
2. Initiate TAR wrapping with zero compression
3. Generate MD5 dict for original folder
4. Generate MD5 dict for internals of TAR
5. Compare to ensure identical:
   Yes. Output MD5 to manifest and add into TAR file
        Delete the source file/folder
        Update details to local log / CID item record.
        Move TAR file to autoingest. Update all logs.
   No. Delete faulty TAR.
       Output warning to Local log and leave file
       for retry at later date.
       Move TAR file to failures folder for retry
6. Clean up source folder if successful
7. Update logs

2025
"""

import datetime
import hashlib
import json
import logging
import os
import shutil
import sys
<<<<<<< HEAD
import tarfile
=======
import tempfile

# import tarfile
import py7zr
>>>>>>> 27a9459f

sys.path.append(os.environ["CODE"])
import adlib_v3 as adlib

if not len(sys.argv) >= 2:
    sys.exit("Exiting. Supplied path argument is missing.")
if not os.path.exists(sys.argv[1]):
    sys.exit(f"Exiting. Supplied path does not exist: {sys.argv[1]}")

# Global paths
LOCAL_PATH = os.path.split(sys.argv[1])[0]
AUTO_TAR = LOCAL_PATH.split("for_tar_wrap")[0]
TAR_FAIL = os.path.join(AUTO_TAR, "failures/")
COMPLETED = os.path.join(AUTO_TAR, "completed/")
CHECKSUM = os.path.join(AUTO_TAR, "checksum_manifests/")
if "/mnt/bp_nas" in LOCAL_PATH:
    parent_path = LOCAL_PATH.split("tar_preservation")[0]
    AUTOINGEST = os.path.join(parent_path, os.environ["AUTOINGEST_STORE"])
else:
    parent_path = LOCAL_PATH.split("/automation")[0]
    AUTOINGEST = os.path.join(parent_path, os.environ["AUTOINGEST_STORE"])
LOG = os.path.join(AUTO_TAR, "tar_wrapping_checksum.log")
CID_API = os.environ["CID_API4"]

# Logging config
LOGGER = logging.getLogger(f"tar_wrapping_checksum_{LOCAL_PATH.replace('/', '_')}")
hdlr = logging.FileHandler(LOG)
formatter = logging.Formatter("%(asctime)s\t%(levelname)s\t%(message)s")
hdlr.setFormatter(formatter)
LOGGER.addHandler(hdlr)
LOGGER.setLevel(logging.INFO)


def get_cid_data(fname):
    """
    Use requests to retrieve priref for associated item object number
    """
    ob_num_split = fname.split("_")
    if len(ob_num_split) == 3:
        ob_num = "-".join(ob_num_split[0:2])
    elif len(ob_num_split) == 4:
        ob_num = "-".join(ob_num_split[0:3])
    else:
        LOGGER.warning("Incorrect filename formatting. Script exiting.")
        sys.exit(f"Incorrect filename formatting {fname}. Script exiting.")

    search = f"object_number='{ob_num}'"
    record = adlib.retrieve_record(
        CID_API, "items", search, "1", ["priref", "file_type"]
    )[1]
    if not record:
        return None

    try:
        priref = adlib.retrieve_field_name(record[0], "priref")[0]
    except (IndexError, KeyError):
        priref = ""
    try:
        file_type = adlib.retrieve_field_name(record[0], "file_type")[0]
    except (IndexError, KeyError):
        file_type = ""

    return priref, file_type


def tar_item(fpath):
    """
    Make tar path from supplied filepath
    Use tarfile to create TAR
    """
    split_path = os.path.split(fpath)
    tfile = f"{split_path[1]}.tar"
    tar_path = os.path.join(split_path[0], tfile)
    if os.path.exists(tar_path):
        LOGGER.warning("tar_item(): FILE ALREADY EXISTS %s", tar_path)
        return None

    try:
<<<<<<< HEAD
        tarring = tarfile.open(tar_path, "w:")
        tarring.add(fpath, arcname=f"{split_path[1]}")
        tarring.close()
=======
        with py7zr.SevenZipFile("tar_path", mode="w") as z:
            z.write(fpath, arcname=f"{split_path[1]}")
>>>>>>> 27a9459f
        return tar_path

    except Exception as exc:
        LOGGER.warning("tar_item(): ERROR WITH TAR WRAP %s", exc)
        tarring.close()
        return None


def get_tar_checksums(tar_path, folder):
    """
    Open tar file and read/generate MD5 sums
    and return dct {filename: hex}
    """
    data = {}
<<<<<<< HEAD
    tar = tarfile.open(tar_path, "r|")

    for item in tar:
        item_name = item.name
        if item.isdir():
            continue

        pth, fname = os.path.split(item_name)
        if fname in ["ASSETMAP", "VOLINDEX", "ASSETMAP.xml", "VOLINDEX.xml"]:
            folder_prefix = os.path.basename(pth)
            fname = f"{folder_prefix}_{fname}"
        print(item_name, fname, item)

        try:
            f = tar.extractfile(item)
        except Exception as exc:
            LOGGER.warning(
                "get_tar_checksums(): Unable to extract from tar file\n%s", exc
            )
            continue

        hash_md5 = hashlib.md5()
        for chunk in iter(lambda: f.read(65536), b""):
            hash_md5.update(chunk)

        if not folder:
            file = os.path.basename(fname)
            data[file] = hash_md5.hexdigest()
        else:
            data[fname] = hash_md5.hexdigest()

    return data
=======
    with tempfile.TemporaryDirectory() as tmpdir:
        with py7zr.SevenZipFile(tar_path, mode="r") as archive:
            archive.extractall(path=tmpdir)

        for root, _, files in os.walk(tmpdir):
            for f in files:
                rel_path = os.path.relpath(os.path.join(root, f), tmpdir)

                hash_md5 = hashlib.md5()
                with open(os.path.join(root, f), "rb") as file:
                    for chunk in iter(lambda: file.read(65536), b""):
                        hash_md5.update(chunk)

                if not folder:
                    file_key = os.path.basename(rel_path)
                    data[file_key] = hash_md5.hexdigest()
                else:
                    data[rel_path] = hash_md5.hexdigest()

        return data
>>>>>>> 27a9459f


def get_checksum(fpath):
    """
    Using file path, generate file checksum
    return as list with filename
    """
    data = {}
    pth, file = os.path.split(fpath)
    if file in ["ASSETMAP", "VOLINDEX", "ASSETMAP.xml", "VOLINDEX.xml"]:
        folder_prefix = os.path.basename(pth)
        file = f"{folder_prefix}_{file}"
    hash_md5 = hashlib.md5()
    with open(fpath, "rb") as f:
        for chunk in iter(lambda: f.read(65536), b""):
            hash_md5.update(chunk)
        data[file] = hash_md5.hexdigest()
        f.close()
    return data


def make_manifest(tar_path, md5_dct):
    """
    Output md5 to JSON file format and add to TAR file
    """
    md5_path = f"{tar_path}_manifest.md5"

    try:
        with open(md5_path, "w+") as json_file:
            json_file.write(json.dumps(md5_dct, indent=4))
            json_file.close()
    except Exception as exc:
        LOGGER.warning("make_manifest(): FAILED to create JSON %s", exc)

    if os.path.exists(md5_path):
        return md5_path


def main():
    """
    Receive SYS.ARGV and check path exists or is file/folder
    Generate checksums for all folder contents/single file
    TAR Wrap, then make checksum for inside of TAR contents
    Compare checksum manifests, if match add into TAR and close.
    Delete original file, move TAR to autoingest path.
    """

    if len(sys.argv) != 2:
        LOGGER.warning("SCRIPT EXIT: Error with shell script input:\n %s", sys.argv)
        sys.exit()

    fullpath = sys.argv[1]
    print(fullpath)

    if not os.path.exists(fullpath):
        sys.exit("Supplied path does not exists. Please try again.")

    if fullpath.endswith(".md5"):
        sys.exit("Supplied path is MD5. Skipping.")

    log = []
    log.append(f"==== New path for TAR wrap: {fullpath} ====")
    LOGGER.info("==== TAR Wrapping Check script start ===============================")
    LOGGER.info("Path received for TAR wrap using Python3 tarfile: %s", fullpath)
    tar_source = os.path.basename(fullpath)

    # Validate filename and retrieve priref/file_type
    fname_split = tar_source.split("_")
    if "of" not in str(fname_split[-1:]):
        LOGGER.warning(
            "Script exiting. Poorly formed partWhole for filename %s", tar_source
        )
        error_mssg1 = f"Part whole for TAR file is poorly formed {tar_source}\n\tPlease correct the part whole for this DPX folder"
        error_mssg2 = None
        error_log(
            os.path.join(TAR_FAIL, f"{tar_source}_errors.log"), error_mssg1, error_mssg2
        )
        sys.exit("Filename  not formed correctly, script exiting.")

    priref, file_type = get_cid_data(tar_source)
    if not priref:
        LOGGER.warning(
            "No CID item record found to match TAR source file. Script exitings"
        )
        error_mssg1 = f"No CID item record found to match {tar_source}\n\tPlease check the folder number is named after the CID item record for the DPX sequence"
        error_mssg2 = None
        error_log(
            os.path.join(TAR_FAIL, f"{tar_source}_errors.log"), error_mssg1, error_mssg2
        )
        sys.exit(f"No CID item record found to match TAR file {tar_source}. Exiting.")
    LOGGER.info(
        "File for TAR wrapping %s has matching CID Item record: %s. File type: %s",
        tar_source,
        priref,
        file_type,
    )

    if file_type.lower() not in ["dpx", "dcp", "dcdm", "wav", "tar", "tif", "tiff"]:
        LOGGER.warning(
            "File type absent or doesn't match DPX, DCP, DCDM or WAV. Script exiting"
        )
        error_mssg1 = f"File type absent or doesn't match DPX, DCP, DCDM or WAV: {file_type}\n\tPlease check 'file_type' field for CID item record {priref}"
        error_mssg2 = None
        error_log(
            os.path.join(TAR_FAIL, f"{tar_source}_errors.log"), error_mssg1, error_mssg2
        )
        sys.exit(
            f"File type absent or doesn't match those for TAR: {file_type}. Exiting."
        )

    # Calculate checksum manifest for supplied fullpath
    local_md5 = {}
    directory = False
    if os.path.isdir(fullpath):
        log.append("Supplied path for TAR wrap is directory")
        LOGGER.info("Supplied path for TAR wrap is directory")
        directory = True

    if directory:
        for root, _, files in os.walk(fullpath):
            for file in files:
                dct = get_checksum(os.path.join(root, file))
                local_md5.update(dct)

    else:
        local_md5 = get_checksum(fullpath)
        log.append("Path is not a directory and will be wrapped alone")

    LOGGER.info("Checksums for local files (excluding DPX, TIF):")
    log.append("Checksums for local files (excluding DPX, TIF):")
    for key, val in local_md5.items():
        if not key.endswith(
            (
                ".dpx",
                ".DPX",
                ".tif",
                ".TIF",
                ".TIFF",
                ".tiff",
                ".jp2",
                ".j2k",
                ".jpf",
                ".jpm",
                ".jpg2",
                ".j2c",
                ".jpc",
                ".jpx",
                ".mj2",
            )
        ):
            data = f"{val} -- {key}"
            LOGGER.info("\t%s", data)
            log.append(f"\t{data}")

    # Tar folder
    log.append("Beginning TAR wrap now...")
    tar_path = tar_item(fullpath)
    tar_file = os.path.split(tar_path)[1]
    if not tar_path:
        log.append("TAR WRAP FAILED. SCRIPT EXITING!")
        LOGGER.warning("TAR wrap failed for file: %s", fullpath)
        for item in log:
            local_logs(AUTO_TAR, item)
        error_mssg1 = (
            f"TAR wrap failed for folder {tar_source}. No TAR file found:\n\t{tar_path}"
        )
        error_mssg2 = "if the TAR wrap has failed for an inexplicable reason"
        error_log(
            os.path.join(TAR_FAIL, f"{tar_source}_errors.log"), error_mssg1, error_mssg2
        )
        sys.exit(f"EXIT: TAR wrap failed for {fullpath}")

    # Calculate checksum manifest for TAR folder
    if directory:
        tar_content_md5 = get_tar_checksums(tar_path, tar_source)
    else:
        tar_content_md5 = get_tar_checksums(tar_path, "")

    log.append("Checksums from TAR wrapped contents (excluding DPX, TIF, JPEG2000):")
    LOGGER.info("Checksums for TAR wrapped contents (excluding DPX, TIF, JPEG2000):")
    for key, val in tar_content_md5.items():
        if not key.endswith(
            (
                ".dpx",
                ".DPX",
                ".tif",
                ".TIF",
                ".tiff",
                ".TIFF",
                ".jp2",
                ".j2k",
                ".jpf",
                ".jpm",
                ".jpg2",
                ".j2c",
                ".jpc",
                ".jpx",
                ".mj2",
            )
        ):
            data = f"{val} -- {key}"
            LOGGER.info("\t%s", data)
            log.append(f"\t{data}")

    # Compare manifests
    if local_md5 == tar_content_md5:
        log.append(
            "MD5 Manifests match, adding manifest to TAR file and moving to autoingest."
        )
        LOGGER.info("MD5 manifests match.")
        md5_manifest = make_manifest(tar_path, tar_content_md5)
        if not md5_manifest:
            LOGGER.warning("Failed to write TAR checksum manifest to JSON file.")
            shutil.move(tar_path, os.path.join(TAR_FAIL, f"{tar_source}.tar"))
            for item in log:
                local_logs(AUTO_TAR, item)
            error_mssg1 = f"TAR checksum manifest was not created for new TAR file:\n\t{tar_path}\n\tTAR file moved to failures folder"
            error_mssg2 = "if no explicable reason for this failure (ie, file was moved mid way through processing)"
            error_log(
                os.path.join(TAR_FAIL, f"{tar_source}_errors.log"),
                error_mssg1,
                error_mssg2,
            )
            sys.exit("Script exit: TAR file MD5 Manifest failed to create")

        LOGGER.info("TAR checksum manifest created. Adding to TAR file %s", tar_path)
        try:
            arc_path = os.path.split(md5_manifest)
<<<<<<< HEAD
            tar = tarfile.open(tar_path, "a:")
            tar.add(md5_manifest, arcname=f"{arc_path[1]}")
            tar.close()
=======
            with py7zr.SevenZipFile("tar_path", mode="w") as z:
                z.write(md5_manifest, arcname=f"{arc_path[1]}")
>>>>>>> 27a9459f
        except Exception as exc:
            LOGGER.warning(
                "Unable to add MD5 manifest to TAR file. Moving TAR file to failures folder.\n%s",
                exc,
            )
            shutil.move(tar_path, os.path.join(TAR_FAIL, f"{tar_source}.tar"))
            # Write all log items in block
            for item in log:
                local_logs(AUTO_TAR, item)
            error_mssg1 = f"TAR checksum manifest could not be added to TAR file:\n\t{tar_path}\n\tTAR file moved to failures folder"
            error_mssg2 = "if no explicable reason for this failure (ie, file was moved mid way through processing)"
            error_log(
                os.path.join(TAR_FAIL, f"{tar_source}_errors.log"),
                error_mssg1,
                error_mssg2,
            )
            sys.exit("Failed to add MD5 manifest To TAR file. Script exiting")

        LOGGER.info(
            "TAR MD5 manifest added to TAR file. Getting wholefile TAR checksum for logs"
        )
        whole_md5 = md5_hash(tar_path)
        if whole_md5:
            log.append(f"Whole TAR MD5 checksum for TAR file: {whole_md5}")
            LOGGER.info("Whole TAR MD5 checksum for TAR file: %s", whole_md5)
        else:
            LOGGER.warning("Failed to retrieve whole TAR MD5 sum")

        # Get complete size of file following TAR wrap
        file_stats = os.stat(tar_path)
        file_size = file_stats.st_size
        log.append(f"File size is {file_size} bytes")
        LOGGER.info("File size is %s bytes.", file_size)

        try:
            LOGGER.info("Moving %s to %s", tar_path, AUTOINGEST)
            shutil.move(tar_path, AUTOINGEST)
        except Exception as err:
            LOGGER.warning("File move to autoingest failed:\n%s", err)
        try:
            LOGGER.info("Moving sequence to completed/: %s", fullpath)
            shutil.move(fullpath, COMPLETED)
        except Exception as err:
            LOGGER.warning("Source folder failed to move to completed/ path:\n%s", err)
        try:
            LOGGER.info("Moving MD5 manifest to checksum_manifest folder %s", CHECKSUM)
            shutil.move(md5_manifest, CHECKSUM)
        except Exception as err:
            LOGGER.warning("MD5 manifest move failed:\n%s", err)

        # Tidy away error_log following successful creation
        resolved_error_log = f"resolved_{tar_source}_errors.log"
        if os.path.isfile(os.path.join(TAR_FAIL, f"{tar_source}_errors.log")):
            os.rename(
                os.path.join(TAR_FAIL, f"{tar_source}_errors.log"),
                os.path.join(TAR_FAIL, resolved_error_log),
            )

        # Delete source for TAR wrapped file/folder
        if os.path.isdir(os.path.join(COMPLETED, tar_source)):
            LOGGER.info("Deleting source folder %s", tar_source)
            shutil.rmtree(os.path.join(COMPLETED, tar_source))
        elif os.path.isfile(os.path.join(COMPLETED, tar_source)):
            LOGGER.info("Deleting source file %s", tar_source)
            os.remove(os.path.join(COMPLETED, tar_source))

        # Write note to CID Item record that file has been wrapped using Python tarfile module.
        success = write_to_cid(priref, tar_file)
        if not success:
            error_mssg1 = f"Failed to write Python tarfile message to CID item record: {priref} {tar_file}. Please add manually."
            error_mssg2 = None
            error_log(
                os.path.join(TAR_FAIL, f"{tar_source}_errors.log"),
                error_mssg1,
                error_mssg2,
            )
    else:
        LOGGER.warning(
            "Manifests do not match.\nLocal:\n%s\nTAR:\n%s", local_md5, tar_content_md5
        )
        LOGGER.warning("Moving TAR file to failures, leaving file/folder for retry.")
        log.append(
            "MD5 manifests do not match. Moving TAR file to failures folder for retry"
        )
        shutil.move(tar_path, os.path.join(TAR_FAIL, f"{tar_source}.tar"))
        error_mssg1 = f"MD5 checksum manifests do not match for source folder and TAR file:\n\t{tar_path}\n\tTAR file moved to failures folder"
        error_mssg2 = "if this checksum comparison fails multiple times"
        error_log(
            os.path.join(TAR_FAIL, f"{tar_source}_errors.log"), error_mssg1, error_mssg2
        )

    log.append(f"==== Log actions complete: {fullpath} ====")
    # Write all log items in block
    for item in log:
        local_logs(AUTO_TAR, item)

    LOGGER.info("==== TAR Wrapping Check script END =================================")


def md5_hash(tar_file):
    """
    Make whole file TAR MD5 checksum
    """
    try:
        hash_md5 = hashlib.md5()
        with open(tar_file, "rb") as fname:
            for chunk in iter(lambda: fname.read(65536), b""):
                hash_md5.update(chunk)
        return hash_md5.hexdigest()

    except Exception as err:
        print(err)
        return None


def local_logs(fullpath, data):
    """
    Output local log data for team
    to monitor TAR wrap process
    """
    local_log = os.path.join(fullpath, "tar_wrapping_checksum.log")
    timestamp = str(datetime.datetime.now())

    if not os.path.isfile(local_log):
        with open(local_log, "x") as log:
            log.close()

    with open(local_log, "a") as log:
        log.write(f"{timestamp[0:19]} - {data}\n")
        log.close()


def error_log(fpath, message, kandc):
    """
    If needed, write error log
    for incomplete sequences.
    """
    ts = datetime.datetime.now().strftime("%Y-%m-%d %H:%M:%S")
    if not kandc:
        with open(fpath, "a+") as log:
            log.write(f"tar_wrapping {ts}: {message}.\n\n")
            log.close()
    else:
        with open(fpath, "a+") as log:
            log.write(f"tar_wrapping {ts}: {message}.\n")
            log.write(
                f"- Please contact the Knowledge and Collections Developer {kandc}.\n\n"
            )
            log.close()


def write_to_cid(priref, fname):
    """
    Make payload and write to CID
    """
    name = "datadigipres"
    method = "TAR wrapping method:"
    text = f"For preservation to DPI the item {fname} was wrapped using Python tarfile module, and the TAR includes checksum manifests of all contents."
    date = str(datetime.datetime.now())[:10]
    time = str(datetime.datetime.now())[11:19]
    notes = "Automated TAR wrapping script."
    payload_head = f"<adlibXML><recordList><record priref='{priref}'>"
    payload_addition = (
        f"<utb.fieldname>{method}</utb.fieldname><utb.content>{text}</utb.content>"
    )
    payload_edit = f"<edit.name>{name}</edit.name><edit.date>{date}</edit.date><edit.time>{time}</edit.time><edit.notes>{notes}</edit.notes>"
    payload_end = "</record></recordList></adlibXML>"
    payload = payload_head + payload_addition + payload_edit + payload_end

    record = adlib.post(CID_API, payload, "items", "updaterecord")
    if record is None:
        return False
    return True


if __name__ == "__main__":
    main()<|MERGE_RESOLUTION|>--- conflicted
+++ resolved
@@ -34,14 +34,11 @@
 import os
 import shutil
 import sys
-<<<<<<< HEAD
-import tarfile
-=======
 import tempfile
 
 # import tarfile
 import py7zr
->>>>>>> 27a9459f
+import tarfile
 
 sys.path.append(os.environ["CODE"])
 import adlib_v3 as adlib
@@ -120,14 +117,9 @@
         return None
 
     try:
-<<<<<<< HEAD
         tarring = tarfile.open(tar_path, "w:")
         tarring.add(fpath, arcname=f"{split_path[1]}")
         tarring.close()
-=======
-        with py7zr.SevenZipFile("tar_path", mode="w") as z:
-            z.write(fpath, arcname=f"{split_path[1]}")
->>>>>>> 27a9459f
         return tar_path
 
     except Exception as exc:
@@ -142,7 +134,6 @@
     and return dct {filename: hex}
     """
     data = {}
-<<<<<<< HEAD
     tar = tarfile.open(tar_path, "r|")
 
     for item in tar:
@@ -175,28 +166,6 @@
             data[fname] = hash_md5.hexdigest()
 
     return data
-=======
-    with tempfile.TemporaryDirectory() as tmpdir:
-        with py7zr.SevenZipFile(tar_path, mode="r") as archive:
-            archive.extractall(path=tmpdir)
-
-        for root, _, files in os.walk(tmpdir):
-            for f in files:
-                rel_path = os.path.relpath(os.path.join(root, f), tmpdir)
-
-                hash_md5 = hashlib.md5()
-                with open(os.path.join(root, f), "rb") as file:
-                    for chunk in iter(lambda: file.read(65536), b""):
-                        hash_md5.update(chunk)
-
-                if not folder:
-                    file_key = os.path.basename(rel_path)
-                    data[file_key] = hash_md5.hexdigest()
-                else:
-                    data[rel_path] = hash_md5.hexdigest()
-
-        return data
->>>>>>> 27a9459f
 
 
 def get_checksum(fpath):
@@ -425,14 +394,9 @@
         LOGGER.info("TAR checksum manifest created. Adding to TAR file %s", tar_path)
         try:
             arc_path = os.path.split(md5_manifest)
-<<<<<<< HEAD
             tar = tarfile.open(tar_path, "a:")
             tar.add(md5_manifest, arcname=f"{arc_path[1]}")
             tar.close()
-=======
-            with py7zr.SevenZipFile("tar_path", mode="w") as z:
-                z.write(md5_manifest, arcname=f"{arc_path[1]}")
->>>>>>> 27a9459f
         except Exception as exc:
             LOGGER.warning(
                 "Unable to add MD5 manifest to TAR file. Moving TAR file to failures folder.\n%s",
