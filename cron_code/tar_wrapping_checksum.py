#!/usr/bin/env python3

"""
USES SYS.ARGV[] to receive path to item for TAR.
Complete TAR wrapping using Python3 tarfile
on folder or file supplied in tar watch folder.
Compare TAR contents to original using MD5 hash.

Steps:
1. Assess if item supplied is folder or file
   Ensure the filename matches CID item record
2. Initiate TAR wrapping with zero compression
3. Generate MD5 dict for original folder
4. Generate MD5 dict for internals of TAR
5. Compare to ensure identical:
   Yes. Output MD5 to manifest and add into TAR file
        Delete the source file/folder
        Update details to local log / CID item record.
        Move TAR file to autoingest. Update all logs.
   No. Delete faulty TAR.
       Output warning to Local log and leave file
       for retry at later date.
       Move TAR file to failures folder for retry
6. Clean up source folder if successful
7. Update logs

2025
"""

import datetime
import hashlib
import json
import logging
import os
import shutil
import sys
import tarfile
<<<<<<< HEAD
=======
import tempfile

# import tarfile
import py7zr
>>>>>>> 85d03d25

sys.path.append(os.environ["CODE"])
import adlib_v3 as adlib

if not len(sys.argv) >= 2:
    sys.exit("Exiting. Supplied path argument is missing.")
if not os.path.exists(sys.argv[1]):
    sys.exit(f"Exiting. Supplied path does not exist: {sys.argv[1]}")

# Global paths
LOCAL_PATH = os.path.split(sys.argv[1])[0]
AUTO_TAR = LOCAL_PATH.split("for_tar_wrap")[0]
TAR_FAIL = os.path.join(AUTO_TAR, "failures/")
COMPLETED = os.path.join(AUTO_TAR, "completed/")
CHECKSUM = os.path.join(AUTO_TAR, "checksum_manifests/")
if "/mnt/bp_nas" in LOCAL_PATH:
    parent_path = LOCAL_PATH.split("tar_preservation")[0]
    AUTOINGEST = os.path.join(parent_path, os.environ["AUTOINGEST_STORE"])
else:
    parent_path = LOCAL_PATH.split("/automation")[0]
    AUTOINGEST = os.path.join(parent_path, os.environ["AUTOINGEST_STORE"])
LOG = os.path.join(AUTO_TAR, "tar_wrapping_checksum.log")
CID_API = os.environ["CID_API4"]

# Logging config
LOGGER = logging.getLogger(f"tar_wrapping_checksum_{LOCAL_PATH.replace('/', '_')}")
hdlr = logging.FileHandler(LOG)
formatter = logging.Formatter("%(asctime)s\t%(levelname)s\t%(message)s")
hdlr.setFormatter(formatter)
LOGGER.addHandler(hdlr)
LOGGER.setLevel(logging.INFO)


def get_cid_data(fname):
    """
    Use requests to retrieve priref for associated item object number
    """
    ob_num_split = fname.split("_")
    if len(ob_num_split) == 3:
        ob_num = "-".join(ob_num_split[0:2])
    elif len(ob_num_split) == 4:
        ob_num = "-".join(ob_num_split[0:3])
    else:
        LOGGER.warning("Incorrect filename formatting. Script exiting.")
        sys.exit(f"Incorrect filename formatting {fname}. Script exiting.")

    search = f"object_number='{ob_num}'"
    record = adlib.retrieve_record(
        CID_API, "items", search, "1", ["priref", "file_type"]
    )[1]
    if not record:
        return None

    try:
        priref = adlib.retrieve_field_name(record[0], "priref")[0]
    except (IndexError, KeyError):
        priref = ""
    try:
        file_type = adlib.retrieve_field_name(record[0], "file_type")[0]
    except (IndexError, KeyError):
        file_type = ""

    return priref, file_type


def tar_item(fpath):
    """
    Make tar path from supplied filepath
    Use tarfile to create TAR
    """
    split_path = os.path.split(fpath)
    tfile = f"{split_path[1]}.tar"
    tar_path = os.path.join(split_path[0], tfile)
    if os.path.exists(tar_path):
        LOGGER.warning("tar_item(): FILE ALREADY EXISTS %s", tar_path)
        return None

    try:
        tarring = tarfile.open(tar_path, "w:")
        tarring.add(fpath, arcname=f"{split_path[1]}")
        tarring.close()
        return tar_path

    except Exception as exc:
        LOGGER.warning("tar_item(): ERROR WITH TAR WRAP %s", exc)
        tarring.close()
        return None


def get_tar_checksums(tar_path, folder):
    """
    Open tar file and read/generate MD5 sums
    and return dct {filename: hex}
    """
    data = {}
    tar = tarfile.open(tar_path, "r|")

    for item in tar:
        item_name = item.name
        if item.isdir():
            continue

        pth, fname = os.path.split(item_name)
        if fname in ["ASSETMAP", "VOLINDEX", "ASSETMAP.xml", "VOLINDEX.xml"]:
            folder_prefix = os.path.basename(pth)
            fname = f"{folder_prefix}_{fname}"
        print(item_name, fname, item)

        try:
            f = tar.extractfile(item)
        except Exception as exc:
            LOGGER.warning(
                "get_tar_checksums(): Unable to extract from tar file\n%s", exc
            )
            continue

        hash_md5 = hashlib.md5()
        for chunk in iter(lambda: f.read(65536), b""):
            hash_md5.update(chunk)

        if not folder:
            file = os.path.basename(fname)
            data[file] = hash_md5.hexdigest()
        else:
            data[fname] = hash_md5.hexdigest()

    return data


def get_checksum(fpath):
    """
    Using file path, generate file checksum
    return as list with filename
    """
    data = {}
    pth, file = os.path.split(fpath)
    if file in ["ASSETMAP", "VOLINDEX", "ASSETMAP.xml", "VOLINDEX.xml"]:
        folder_prefix = os.path.basename(pth)
        file = f"{folder_prefix}_{file}"
    hash_md5 = hashlib.md5()
    with open(fpath, "rb") as f:
        for chunk in iter(lambda: f.read(65536), b""):
            hash_md5.update(chunk)
        data[file] = hash_md5.hexdigest()
        f.close()
    return data


def make_manifest(tar_path, md5_dct):
    """
    Output md5 to JSON file format and add to TAR file
    """
    md5_path = f"{tar_path}_manifest.md5"

    try:
        with open(md5_path, "w+") as json_file:
            json_file.write(json.dumps(md5_dct, indent=4))
            json_file.close()
    except Exception as exc:
        LOGGER.warning("make_manifest(): FAILED to create JSON %s", exc)

    if os.path.exists(md5_path):
        return md5_path


def main():
    """
    Receive SYS.ARGV and check path exists or is file/folder
    Generate checksums for all folder contents/single file
    TAR Wrap, then make checksum for inside of TAR contents
    Compare checksum manifests, if match add into TAR and close.
    Delete original file, move TAR to autoingest path.
    """

    if len(sys.argv) != 2:
        LOGGER.warning("SCRIPT EXIT: Error with shell script input:\n %s", sys.argv)
        sys.exit()

    fullpath = sys.argv[1]
    print(fullpath)

    if not os.path.exists(fullpath):
        sys.exit("Supplied path does not exists. Please try again.")

    if fullpath.endswith(".md5"):
        sys.exit("Supplied path is MD5. Skipping.")

    log = []
    log.append(f"==== New path for TAR wrap: {fullpath} ====")
    LOGGER.info("==== TAR Wrapping Check script start ===============================")
    LOGGER.info("Path received for TAR wrap using Python3 tarfile: %s", fullpath)
    tar_source = os.path.basename(fullpath)

    # Validate filename and retrieve priref/file_type
    fname_split = tar_source.split("_")
    if "of" not in str(fname_split[-1:]):
        LOGGER.warning(
            "Script exiting. Poorly formed partWhole for filename %s", tar_source
        )
        error_mssg1 = f"Part whole for TAR file is poorly formed {tar_source}\n\tPlease correct the part whole for this DPX folder"
        error_mssg2 = None
        error_log(
            os.path.join(TAR_FAIL, f"{tar_source}_errors.log"), error_mssg1, error_mssg2
        )
        sys.exit("Filename  not formed correctly, script exiting.")

    priref, file_type = get_cid_data(tar_source)
    if not priref:
        LOGGER.warning(
            "No CID item record found to match TAR source file. Script exitings"
        )
        error_mssg1 = f"No CID item record found to match {tar_source}\n\tPlease check the folder number is named after the CID item record for the DPX sequence"
        error_mssg2 = None
        error_log(
            os.path.join(TAR_FAIL, f"{tar_source}_errors.log"), error_mssg1, error_mssg2
        )
        sys.exit(f"No CID item record found to match TAR file {tar_source}. Exiting.")
    LOGGER.info(
        "File for TAR wrapping %s has matching CID Item record: %s. File type: %s",
        tar_source,
        priref,
        file_type,
    )

    if file_type.lower() not in ["dpx", "dcp", "dcdm", "wav", "tar", "tif", "tiff"]:
        LOGGER.warning(
            "File type absent or doesn't match DPX, DCP, DCDM or WAV. Script exiting"
        )
        error_mssg1 = f"File type absent or doesn't match DPX, DCP, DCDM or WAV: {file_type}\n\tPlease check 'file_type' field for CID item record {priref}"
        error_mssg2 = None
        error_log(
            os.path.join(TAR_FAIL, f"{tar_source}_errors.log"), error_mssg1, error_mssg2
        )
        sys.exit(
            f"File type absent or doesn't match those for TAR: {file_type}. Exiting."
        )

    # Calculate checksum manifest for supplied fullpath
    local_md5 = {}
    directory = False
    if os.path.isdir(fullpath):
        log.append("Supplied path for TAR wrap is directory")
        LOGGER.info("Supplied path for TAR wrap is directory")
        directory = True

    if directory:
        for root, _, files in os.walk(fullpath):
            for file in files:
                dct = get_checksum(os.path.join(root, file))
                local_md5.update(dct)

    else:
        local_md5 = get_checksum(fullpath)
        log.append("Path is not a directory and will be wrapped alone")

    LOGGER.info("Checksums for local files (excluding DPX, TIF):")
    log.append("Checksums for local files (excluding DPX, TIF):")
    for key, val in local_md5.items():
        if not key.endswith(
            (
                ".dpx",
                ".DPX",
                ".tif",
                ".TIF",
                ".TIFF",
                ".tiff",
                ".jp2",
                ".j2k",
                ".jpf",
                ".jpm",
                ".jpg2",
                ".j2c",
                ".jpc",
                ".jpx",
                ".mj2",
            )
        ):
            data = f"{val} -- {key}"
            LOGGER.info("\t%s", data)
            log.append(f"\t{data}")

    # Tar folder
    log.append("Beginning TAR wrap now...")
    tar_path = tar_item(fullpath)
    tar_file = os.path.split(tar_path)[1]
    if not tar_path:
        log.append("TAR WRAP FAILED. SCRIPT EXITING!")
        LOGGER.warning("TAR wrap failed for file: %s", fullpath)
        for item in log:
            local_logs(AUTO_TAR, item)
        error_mssg1 = (
            f"TAR wrap failed for folder {tar_source}. No TAR file found:\n\t{tar_path}"
        )
        error_mssg2 = "if the TAR wrap has failed for an inexplicable reason"
        error_log(
            os.path.join(TAR_FAIL, f"{tar_source}_errors.log"), error_mssg1, error_mssg2
        )
        sys.exit(f"EXIT: TAR wrap failed for {fullpath}")

    # Calculate checksum manifest for TAR folder
    if directory:
        tar_content_md5 = get_tar_checksums(tar_path, tar_source)
    else:
        tar_content_md5 = get_tar_checksums(tar_path, "")

    log.append("Checksums from TAR wrapped contents (excluding DPX, TIF, JPEG2000):")
    LOGGER.info("Checksums for TAR wrapped contents (excluding DPX, TIF, JPEG2000):")
    for key, val in tar_content_md5.items():
        if not key.endswith(
            (
                ".dpx",
                ".DPX",
                ".tif",
                ".TIF",
                ".tiff",
                ".TIFF",
                ".jp2",
                ".j2k",
                ".jpf",
                ".jpm",
                ".jpg2",
                ".j2c",
                ".jpc",
                ".jpx",
                ".mj2",
            )
        ):
            data = f"{val} -- {key}"
            LOGGER.info("\t%s", data)
            log.append(f"\t{data}")

    # Compare manifests
    if local_md5 == tar_content_md5:
        log.append(
            "MD5 Manifests match, adding manifest to TAR file and moving to autoingest."
        )
        LOGGER.info("MD5 manifests match.")
        md5_manifest = make_manifest(tar_path, tar_content_md5)
        if not md5_manifest:
            LOGGER.warning("Failed to write TAR checksum manifest to JSON file.")
            shutil.move(tar_path, os.path.join(TAR_FAIL, f"{tar_source}.tar"))
            for item in log:
                local_logs(AUTO_TAR, item)
            error_mssg1 = f"TAR checksum manifest was not created for new TAR file:\n\t{tar_path}\n\tTAR file moved to failures folder"
            error_mssg2 = "if no explicable reason for this failure (ie, file was moved mid way through processing)"
            error_log(
                os.path.join(TAR_FAIL, f"{tar_source}_errors.log"),
                error_mssg1,
                error_mssg2,
            )
            sys.exit("Script exit: TAR file MD5 Manifest failed to create")

        LOGGER.info("TAR checksum manifest created. Adding to TAR file %s", tar_path)
        try:
            arc_path = os.path.split(md5_manifest)
            tar = tarfile.open(tar_path, "a:")
            tar.add(md5_manifest, arcname=f"{arc_path[1]}")
            tar.close()
        except Exception as exc:
            LOGGER.warning(
                "Unable to add MD5 manifest to TAR file. Moving TAR file to failures folder.\n%s",
                exc,
            )
            shutil.move(tar_path, os.path.join(TAR_FAIL, f"{tar_source}.tar"))
            # Write all log items in block
            for item in log:
                local_logs(AUTO_TAR, item)
            error_mssg1 = f"TAR checksum manifest could not be added to TAR file:\n\t{tar_path}\n\tTAR file moved to failures folder"
            error_mssg2 = "if no explicable reason for this failure (ie, file was moved mid way through processing)"
            error_log(
                os.path.join(TAR_FAIL, f"{tar_source}_errors.log"),
                error_mssg1,
                error_mssg2,
            )
            sys.exit("Failed to add MD5 manifest To TAR file. Script exiting")

        LOGGER.info(
            "TAR MD5 manifest added to TAR file. Getting wholefile TAR checksum for logs"
        )
        whole_md5 = md5_hash(tar_path)
        if whole_md5:
            log.append(f"Whole TAR MD5 checksum for TAR file: {whole_md5}")
            LOGGER.info("Whole TAR MD5 checksum for TAR file: %s", whole_md5)
        else:
            LOGGER.warning("Failed to retrieve whole TAR MD5 sum")

        # Get complete size of file following TAR wrap
        file_stats = os.stat(tar_path)
        file_size = file_stats.st_size
        log.append(f"File size is {file_size} bytes")
        LOGGER.info("File size is %s bytes.", file_size)

        try:
            LOGGER.info("Moving %s to %s", tar_path, AUTOINGEST)
            shutil.move(tar_path, AUTOINGEST)
        except Exception as err:
            LOGGER.warning("File move to autoingest failed:\n%s", err)
        try:
            LOGGER.info("Moving sequence to completed/: %s", fullpath)
            shutil.move(fullpath, COMPLETED)
        except Exception as err:
            LOGGER.warning("Source folder failed to move to completed/ path:\n%s", err)
        try:
            LOGGER.info("Moving MD5 manifest to checksum_manifest folder %s", CHECKSUM)
            shutil.move(md5_manifest, CHECKSUM)
        except Exception as err:
            LOGGER.warning("MD5 manifest move failed:\n%s", err)

        # Tidy away error_log following successful creation
        resolved_error_log = f"resolved_{tar_source}_errors.log"
        if os.path.isfile(os.path.join(TAR_FAIL, f"{tar_source}_errors.log")):
            os.rename(
                os.path.join(TAR_FAIL, f"{tar_source}_errors.log"),
                os.path.join(TAR_FAIL, resolved_error_log),
            )

        # Delete source for TAR wrapped file/folder
        if os.path.isdir(os.path.join(COMPLETED, tar_source)):
            LOGGER.info("Deleting source folder %s", tar_source)
            shutil.rmtree(os.path.join(COMPLETED, tar_source))
        elif os.path.isfile(os.path.join(COMPLETED, tar_source)):
            LOGGER.info("Deleting source file %s", tar_source)
            os.remove(os.path.join(COMPLETED, tar_source))

        # Write note to CID Item record that file has been wrapped using Python tarfile module.
        success = write_to_cid(priref, tar_file)
        if not success:
            error_mssg1 = f"Failed to write Python tarfile message to CID item record: {priref} {tar_file}. Please add manually."
            error_mssg2 = None
            error_log(
                os.path.join(TAR_FAIL, f"{tar_source}_errors.log"),
                error_mssg1,
                error_mssg2,
            )
    else:
        LOGGER.warning(
            "Manifests do not match.\nLocal:\n%s\nTAR:\n%s", local_md5, tar_content_md5
        )
        LOGGER.warning("Moving TAR file to failures, leaving file/folder for retry.")
        log.append(
            "MD5 manifests do not match. Moving TAR file to failures folder for retry"
        )
        shutil.move(tar_path, os.path.join(TAR_FAIL, f"{tar_source}.tar"))
        error_mssg1 = f"MD5 checksum manifests do not match for source folder and TAR file:\n\t{tar_path}\n\tTAR file moved to failures folder"
        error_mssg2 = "if this checksum comparison fails multiple times"
        error_log(
            os.path.join(TAR_FAIL, f"{tar_source}_errors.log"), error_mssg1, error_mssg2
        )

    log.append(f"==== Log actions complete: {fullpath} ====")
    # Write all log items in block
    for item in log:
        local_logs(AUTO_TAR, item)

    LOGGER.info("==== TAR Wrapping Check script END =================================")


def md5_hash(tar_file):
    """
    Make whole file TAR MD5 checksum
    """
    try:
        hash_md5 = hashlib.md5()
        with open(tar_file, "rb") as fname:
            for chunk in iter(lambda: fname.read(65536), b""):
                hash_md5.update(chunk)
        return hash_md5.hexdigest()

    except Exception as err:
        print(err)
        return None


def local_logs(fullpath, data):
    """
    Output local log data for team
    to monitor TAR wrap process
    """
    local_log = os.path.join(fullpath, "tar_wrapping_checksum.log")
    timestamp = str(datetime.datetime.now())

    if not os.path.isfile(local_log):
        with open(local_log, "x") as log:
            log.close()

    with open(local_log, "a") as log:
        log.write(f"{timestamp[0:19]} - {data}\n")
        log.close()


def error_log(fpath, message, kandc):
    """
    If needed, write error log
    for incomplete sequences.
    """
    ts = datetime.datetime.now().strftime("%Y-%m-%d %H:%M:%S")
    if not kandc:
        with open(fpath, "a+") as log:
            log.write(f"tar_wrapping {ts}: {message}.\n\n")
            log.close()
    else:
        with open(fpath, "a+") as log:
            log.write(f"tar_wrapping {ts}: {message}.\n")
            log.write(
                f"- Please contact the Knowledge and Collections Developer {kandc}.\n\n"
            )
            log.close()


def write_to_cid(priref, fname):
    """
    Make payload and write to CID
    """
    name = "datadigipres"
    method = "TAR wrapping method:"
    text = f"For preservation to DPI the item {fname} was wrapped using Python tarfile module, and the TAR includes checksum manifests of all contents."
    date = str(datetime.datetime.now())[:10]
    time = str(datetime.datetime.now())[11:19]
    notes = "Automated TAR wrapping script."
    payload_head = f"<adlibXML><recordList><record priref='{priref}'>"
    payload_addition = (
        f"<utb.fieldname>{method}</utb.fieldname><utb.content>{text}</utb.content>"
    )
    payload_edit = f"<edit.name>{name}</edit.name><edit.date>{date}</edit.date><edit.time>{time}</edit.time><edit.notes>{notes}</edit.notes>"
    payload_end = "</record></recordList></adlibXML>"
    payload = payload_head + payload_addition + payload_edit + payload_end

    record = adlib.post(CID_API, payload, "items", "updaterecord")
    if record is None:
        return False
    return True


if __name__ == "__main__":
    main()<|MERGE_RESOLUTION|>--- conflicted
+++ resolved
@@ -35,13 +35,11 @@
 import shutil
 import sys
 import tarfile
-<<<<<<< HEAD
-=======
 import tempfile
 
 # import tarfile
 import py7zr
->>>>>>> 85d03d25
+import tarfile
 
 sys.path.append(os.environ["CODE"])
 import adlib_v3 as adlib
